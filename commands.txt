--- conflicted
+++ resolved
@@ -1,75 +1,3 @@
-<<<<<<< HEAD
-cd C:\Users\Marko\Desktop\TU\MOONDREAM\ros_moondream_workspace
-
-# Build the Docker image
-	docker build -t ros-moondream-gaze:latest . 
-
-# Starting the container For NVIDIA GPU
-	cd ros_moondream_workspace
-	docker-compose -f docker-compose.nvidia.yml up
-
-# Starting the container For CPU-only
-	cd ros_moondream_workspace
-	docker-compose -f docker-compose.cpu.yml up
-
-# Make a Terminal inside docker
-	docker exec -it moondream_container bash
-
-# Stopping the container NVIDIA GPU
-	docker-compose -f docker-compose.nvidia.yml down
-
-# Stopping the container CPU
-	docker-compose -f docker-compose.cpu.yml down
-
-# Building the Package
-	cd /workspace
-	with_py38 catkin build gaze_detection
-	source devel/setup.bash
-
-# Standard ROS launch will automatically use the wrapper to run with Python 3.9
-	roslaunch gaze_detection gaze_detection_input_output.launch
-
-# Use Python 3.8
-	py38 some_script.py
-# or
-	with_py38 python3 some_script.py
-
-# Use Python 3.9
-	py39 some_script.py
-# or
-	with_py39 python3 some_script.py
-
-
-# Master node
-	roscore
-	
-# Gaze detection input output node
-	/opt/venv_py39/bin/python3 /workspace/src/gaze_detection/scripts/gaze_detection_input_output.py
-	
-# Gaze detection video processor node
-	/opt/venv_py39/bin/python3 /workspace/src/gaze_detection/scripts/gaze_detection_video_processing.py
-
-
-https://wiki.ros.org/image_pipeline/CameraInfo
-https://wiki.ros.org/rgbd_launch
-https://wiki.ros.org/freenect_launch
-https://wiki.ros.org/freenect_camera#Migration_guide
-https://wiki.ros.org/pcl_ros
-https://docs.ros.org/en/kinetic/api/sensor_msgs/html/namespacesensor__msgs.html
-https://wiki.ros.org/sensor_msgs
-
-roslaunch freenect_launch freenect-registered-xyzrgb.launch
-
-
-roslaunch freenect_launch freenect-xyz.launch
-roslaunch freenect_launch freenect.launch
-
-rospy	open3d
-
-
-rosrun tf tf_echo camera_depth_optical_frame camera_rgb_optical_frame
-
-=======
 cd C:\Users\Marko\Desktop\TU\MOONDREAM\ros_moondream_workspace
 
 # Build the Docker image
@@ -144,4 +72,6 @@
 roslaunch freenect_launch freenect.launch
 
 rospy	open3d
->>>>>>> ff6d4be8
+
+
+rosrun tf tf_echo camera_depth_optical_frame camera_rgb_optical_frame
